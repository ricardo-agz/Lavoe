"use client";

import { Button } from "@/components/ui/button";
import { Input } from "@/components/ui/input";
import {
  ArrowUp,
  ChevronUp,
  WandSparkles,
  MessageCircle,
  Music,
} from "lucide-react";
import { useState, useEffect, useRef } from "react";
import {
  DropdownMenu,
  DropdownMenuContent,
  DropdownMenuItem,
  DropdownMenuTrigger,
} from "@/components/ui/dropdown-menu";
import { Tabs, TabsContent, TabsList, TabsTrigger } from "@/components/ui/tabs";
import TracksPanel from "./TracksPanel";
import { useChat } from "@ai-sdk/react";
import { openai } from "@ai-sdk/openai";
import { MusicBlock } from "./types";
import { DefaultChatTransport } from "ai";

export interface AiSidebarProps {
  aiPrompt: string;
  setAiPrompt: (v: string) => void;
  onSubmit: (mode?: "beat" | "agent", provider?: "beatoven" | "mubert") => void;
  tracksRefreshTrigger?: number;
  isGeneratingTrack?: boolean;
  generationStatus?: string;
  onAddTrackToEditor?: (trackId: string, filename: string) => void;
  blocks?: MusicBlock[];
  onBlockMove?: (blockId: string, newTime: number) => void;
  onAddChopsToEditor?: (chops: any[], originalTrackName: string) => void;
  onSpeedAdjust?: (blockId: string, speedFactor: number) => void;
}

export default function AiSidebar({
  aiPrompt,
  setAiPrompt,
  onSubmit,
  tracksRefreshTrigger,
  isGeneratingTrack,
  generationStatus,
  onAddTrackToEditor,
  blocks = [],
  onBlockMove,
  onAddChopsToEditor,
  onSpeedAdjust,
}: AiSidebarProps) {
  const [mode, setMode] = useState<"beat" | "agent">("beat");
  const [activeTab, setActiveTab] = useState<"chat" | "tracks">("chat");
  const [musicProvider, setMusicProvider] = useState<"beatoven" | "mubert">(
    "beatoven"
  );
  const [aiModel, setAiModel] = useState<
    "gpt-4o-mini" | "gemini-2.5-flash" | "command-a-03-2025"
  >("gpt-4o-mini");
  const placeholder =
    mode === "beat" ? "Describe a beat..." : "Ask the agent...";

  // Agent mode input state (separate from beatmaker aiPrompt)
  const [agentInput, setAgentInput] = useState("");

  // Set up client-side AI chat for Agent mode
  const { messages, sendMessage, status, error, addToolResult } = useChat({
    transport: new DefaultChatTransport({
      api: "/api/agent-chat",
    }),
    onToolCall: ({ toolCall }) => {
      console.log("🔧 Tool call received:", toolCall);

      // Check if it's a dynamic tool first for proper type narrowing
      if (toolCall.dynamic) {
        return;
      }

      if (toolCall.toolName === "moveBlock" && onBlockMove) {
        const { blockId, newStartTime } = toolCall.input as {
          blockId: string;
          newStartTime: number;
        };
        console.log(`📦 Moving block ${blockId} to time ${newStartTime}`);

        // Execute the block move
        onBlockMove(blockId, newStartTime);

        // Add the tool result
        addToolResult({
          tool: "moveBlock",
          toolCallId: toolCall.toolCallId,
          output: `Successfully moved block ${blockId} to time ${newStartTime} measures`,
        });
      }

      if (toolCall.toolName === "chopAudio") {
        const {
          trackId,
          defaultLength = 1.8,
          minDuration = 0.2,
          nClusters = 3,
          maxChops = 6,
        } = toolCall.input as {
          trackId: string;
          defaultLength?: number;
          minDuration?: number;
          nClusters?: number;
          maxChops?: number;
        };
        console.log(
          `🍞 Chopping audio track ${trackId} (max ${maxChops} chops, ${nClusters} clusters)`
        );

        // Execute the chop audio operation
        handleChopAudio(
          trackId,
          defaultLength,
          minDuration,
          nClusters,
          maxChops,
          toolCall.toolCallId
        );
      }

      if (toolCall.toolName === "adjustSpeed" && onSpeedAdjust) {
        const { blockId, speedFactor } = toolCall.input as {
          blockId: string;
          speedFactor: number;
        };
        console.log(`🏃 Speed adjusting block ${blockId} with factor ${speedFactor}`);

        // Execute the speed adjustment
        handleSpeedAdjust(blockId, speedFactor, toolCall.toolCallId);
      }
    },
    onFinish: ({ message }) => {
      console.log("✅ Chat finished:", message);
    },
    onError: (error) => {
      console.error("❌ Chat error:", error);
    },
    messages: [],
  });

  const isLoading = status === "streaming" || status === "submitted";

<<<<<<< HEAD
  // When beat generation finishes, automatically switch to catalog tab
  const prevIsGenerating = useRef<boolean>(false);
  useEffect(() => {
    if (mode === "beat" && prevIsGenerating.current && !isGeneratingTrack) {
      setActiveTab("tracks");
    }
    prevIsGenerating.current = !!isGeneratingTrack;
  }, [isGeneratingTrack, mode]);
=======
  // Handle speed adjustment operation
  const handleSpeedAdjust = async (
    blockId: string,
    speedFactor: number,
    toolCallId: string
  ) => {
    try {
      console.log(`🏃 Starting speed adjustment for block ${blockId} with factor ${speedFactor}`);

      // Call the speed adjustment callback
      if (onSpeedAdjust) {
        await onSpeedAdjust(blockId, speedFactor);
      }

      // Add success result
      addToolResult({
        tool: "adjustSpeed",
        toolCallId: toolCallId,
        output: `Successfully adjusted speed of block ${blockId} to ${speedFactor}x`,
      });
    } catch (error) {
      console.error("❌ Error adjusting speed:", error);

      // Add error result
      addToolResult({
        tool: "adjustSpeed",
        toolCallId: toolCallId,
        output: `Failed to adjust speed of block ${blockId}: ${
          error instanceof Error ? error.message : "Unknown error"
        }`,
      });
    }
  };
>>>>>>> 707c8e43

  // Debug logging for status changes
  useEffect(() => {
    console.log("🎯 Chat status changed:", status);
    if (error) {
      console.error("❌ Chat error state:", error);
    }
  }, [status, error]);

  // Debug logging for messages changes
  useEffect(() => {
    console.log("💬 Messages updated:", messages);
  }, [messages]);

  // Handle chop audio operation
  const handleChopAudio = async (
    trackId: string,
    defaultLength: number,
    minDuration: number,
    nClusters: number,
    maxChops: number,
    toolCallId: string
  ) => {
    try {
      console.log(`🍞 Starting chop operation for track ${trackId}`);

      // Call the backend chop endpoint
      const response = await fetch(`http://localhost:8000/process/chop-audio`, {
        method: "POST",
        headers: {
          "Content-Type": "application/json",
        },
        body: JSON.stringify({
          track_id: trackId,
          default_length: defaultLength,
          min_duration: minDuration,
          n_clusters: nClusters,
          max_chops: maxChops,
        }),
      });

      if (!response.ok) {
        throw new Error(`Chop request failed: ${response.statusText}`);
      }

      const result = await response.json();
      console.log("🍞 Chop result:", result);

      // Add chops to the editor if callback is available
      if (onAddChopsToEditor && result.chop_summaries) {
        onAddChopsToEditor(result.chop_summaries, `Track ${trackId} chops`);
      }

      // Create summary for AI
      const chopCount = result.chop_summaries?.length || 0;
      const totalDuration = result.metadata?.source_track_id || "unknown";
      const chopSummary =
        result.chop_summaries
          ?.map(
            (chop: any, index: number) =>
              `Chop ${index + 1}: ${chop.duration_seconds?.toFixed(2)}s (ID: ${
                chop.track_id
              })`
          )
          .join(", ") || "No chop details available";

      const toolResult = `Successfully chopped track ${trackId} into ${chopCount} segments (total duration: ${totalDuration}s).`;

      // Add the tool result
      addToolResult({
        tool: "chopAudio",
        toolCallId: toolCallId,
        output: toolResult,
      });
    } catch (error) {
      console.error("❌ Error chopping audio:", error);

      // Add error result
      addToolResult({
        tool: "chopAudio",
        toolCallId: toolCallId,
        output: `Failed to chop track ${trackId}: ${
          error instanceof Error ? error.message : "Unknown error"
        }`,
      });
    }
  };

  // Handle form submission for different modes
  const handleFormSubmit = (e: React.FormEvent) => {
    e.preventDefault();
    if (mode === "agent") {
      // Use sendMessage for agent mode
      if (agentInput.trim()) {
        console.log("📤 Sending message to agent:", agentInput);
        console.log("📊 Current blocks state:", blocks);
        console.log("🎯 Chat status before send:", status);

        sendMessage(
          {
            text: agentInput,
          },
          {
            body: {
              blocks: blocks.toSorted((a, b) => a.startTime - b.startTime), // Include current blocks state with each message
              model: aiModel, // Include selected AI model
            },
          }
        );
        setAgentInput(""); // Clear input after sending
        // Notify parent to trigger any agent-mode side effects (e.g., overlay)
        onSubmit("agent");
      }
    } else {
      // Use existing beat generation for beatmaker mode
      onSubmit(mode, musicProvider);
    }
  };
  return (
    <div className="w-80 bg-background border-l border-border flex flex-col h-full overflow-y-auto">
      <Tabs
        value={activeTab}
        onValueChange={(v) => setActiveTab(v as any)}
        className="flex-1 flex flex-col"
      >
        <div className="sticky top-0 z-20 border-b border-border bg-background">
          <TabsList className="grid w-full grid-cols-2 bg-background rounded-none h-12">
            {" "}
            <TabsTrigger
              value="chat"
              className="flex items-center gap-2 data-[state=active]:bg-white/5 data-[state=active]:text-white"
            >
              {" "}
              <MessageCircle className="w-4 h-4" /> Chat{" "}
            </TabsTrigger>{" "}
            <TabsTrigger
              value="tracks"
              className="flex items-center gap-2 data-[state=active]:bg-white/5  data-[state=active]:text-white"
            >
              {" "}
              <Music className="w-4 h-4" /> Catalog{" "}
            </TabsTrigger>{" "}
          </TabsList>
        </div>

        <TabsContent value="chat" className="flex-1 m-0 flex flex-col min-h-0">
          <div className="flex-1 p-4 space-y-4 overflow-y-auto">
            {mode === "beat" && isGeneratingTrack && (
              <div className="rounded-lg p-3 bg-white/5 border border-white/10">
                <div className="flex items-center gap-3 text-sm text-gray-200">
                  <WandSparkles className="w-4 h-4 animate-spin text-yellow-300" />
                  <span className="opacity-80">
                    {generationStatus ? generationStatus : "Generating..."}
                  </span>
                </div>
              </div>
            )}

            {/* Show agent chat messages when in agent mode */}
            {mode === "agent" && messages.length > 0 && (
              <div className="space-y-3">
                {messages.map((message) => (
                  <div
                    key={message.id}
                    className={`p-3 rounded-lg ${
                      message.role === "user"
                        ? "bg-blue-500/20 border border-blue-500/30 ml-8"
                        : "bg-gray-500/20 border border-gray-500/30 mr-8"
                    }`}
                  >
                    <div className="text-sm text-gray-300 font-medium mb-1">
                      {message.role === "user" ? "You" : "Lavoe Agent"}
                    </div>
                    <div className="text-white text-sm space-y-2">
                      {message.parts?.map((part: any, index: number) => {
                        switch (part.type) {
                          case "text":
                            return <div key={index}>{part.text}</div>;
                          case "tool-moveBlock":
                            switch (part.state) {
                              case "input-streaming":
                                return (
                                  <div key={index} className="text-yellow-400">
                                    🔧 Preparing to move block...
                                  </div>
                                );
                              case "input-available":
                                return (
                                  <div key={index} className="text-yellow-400">
                                    🔧 Moving block "{part.input.blockId}" to
                                    measure {part.input.newStartTime}...
                                  </div>
                                );
                              case "output-available":
                                return (
                                  <div key={index} className="text-green-400">
                                    ✅ {part.output}
                                  </div>
                                );
                              case "output-error":
                                return (
                                  <div key={index} className="text-red-400">
                                    ❌ Error: {part.errorText}
                                  </div>
                                );
                            }
                            break;
                          case "tool-chopAudio":
                            switch (part.state) {
                              case "input-streaming":
                                return (
                                  <div key={index} className="text-yellow-400">
                                    🍞 Preparing to chop audio...
                                  </div>
                                );
                              case "input-available":
                                return (
                                  <div key={index} className="text-yellow-400">
                                    🍞 Chopping track "{part.input.trackId}"
                                    (max {part.input.maxChops} chops,{" "}
                                    {part.input.nClusters} clusters,{" "}
                                    {part.input.defaultLength}s length)...
                                  </div>
                                );
                              case "output-available":
                                return (
                                  <div key={index} className="text-green-400">
                                    ✅ {part.output}
                                  </div>
                                );
                              case "output-error":
                                return (
                                  <div key={index} className="text-red-400">
                                    ❌ Error: {part.errorText}
                                  </div>
                                );
                            }
                            break;
                          case "tool-adjustSpeed":
                            switch (part.state) {
                              case "input-streaming":
                                return (
                                  <div key={index} className="text-yellow-400">
                                    🏃 Preparing to adjust speed...
                                  </div>
                                );
                              case "input-available":
                                return (
                                  <div key={index} className="text-yellow-400">
                                    🏃 Adjusting speed of block "{part.input.blockId}"
                                    to {part.input.speedFactor}x speed...
                                  </div>
                                );
                              case "output-available":
                                return (
                                  <div key={index} className="text-green-400">
                                    ✅ {part.output}
                                  </div>
                                );
                              case "output-error":
                                return (
                                  <div key={index} className="text-red-400">
                                    ❌ Error: {part.errorText}
                                  </div>
                                );
                            }
                            break;
                          case "step-start":
                            return index > 0 ? (
                              <div
                                key={index}
                                className="border-t border-gray-600 pt-2 mt-2"
                              />
                            ) : null;
                          default:
                            return null;
                        }
                      })}
                    </div>
                  </div>
                ))}
                {isLoading && (
                  <div className="bg-gray-500/20 border border-gray-500/30 mr-8 p-3 rounded-lg">
                    <div className="text-sm text-gray-300 font-medium mb-1">
                      Lavoe Agent
                    </div>
                    <div className="flex items-center gap-2 text-gray-400 text-sm">
                      <div className="w-4 h-4 border-2 border-gray-400 border-t-transparent rounded-full animate-spin" />
                      Thinking...
                    </div>
                  </div>
                )}
              </div>
            )}
          </div>

          <div className="p-4">
            <form onSubmit={handleFormSubmit}>
              <div className="bg-[#2F2F2F] rounded-lg p-3 space-y-2 border border-[#484848]">
                <Input
                  value={mode === "agent" ? agentInput : aiPrompt}
                  onChange={(e) => {
                    if (mode === "agent") {
                      setAgentInput(e.target.value);
                    } else {
                      setAiPrompt(e.target.value);
                    }
                  }}
                  placeholder={placeholder}
                  className="bg-transparent border-none text-white placeholder-gray-500 p-0 focus-visible:ring-0"
                  onKeyPress={(e) => {
                    if (e.key === "Enter") {
                      e.preventDefault();
                      handleFormSubmit(e);
                    }
                  }}
                />

                {/* Submit Footer with drop-up mode switch */}
                <div className="flex items-center justify-between">
                  <div className="flex items-center gap-2">
                    <DropdownMenu>
                      <DropdownMenuTrigger>
                        {mode === "beat" ? (
                          <div className="flex items-center gap-1">
                            <WandSparkles className="w-4 h-4" />
                            <span className="text-xs">Beatmaker</span>
                            <ChevronUp className="w-3 h-3" />
                          </div>
                        ) : (
                          <div className="flex items-center gap-1">
                            <ArrowUp className="w-4 h-4" />
                            <span className="text-xs">Agent</span>
                            <ChevronUp className="w-3 h-3" />
                          </div>
                        )}
                      </DropdownMenuTrigger>
                      <DropdownMenuContent
                        side="top"
                        align="start"
                        sideOffset={6}
                        className="bg-[#2F2F2F] border-[#484848]"
                      >
                        <DropdownMenuItem onClick={() => setMode("beat")}>
                          <WandSparkles className="w-4 h-4" />
                          <span>Beatmaker</span>
                        </DropdownMenuItem>
                        <DropdownMenuItem onClick={() => setMode("agent")}>
                          <ArrowUp className="w-4 h-4" />
                          <span>Agent</span>
                        </DropdownMenuItem>
                      </DropdownMenuContent>
                    </DropdownMenu>

                    {/* Music Provider Dropdown - only show in beatmaker mode */}
                    {mode === "beat" && (
                      <DropdownMenu>
                        <DropdownMenuTrigger>
                          <div className="flex items-center gap-1 text-xs text-gray-400">
                            <Music className="w-3 h-3" />
                            <span>
                              {musicProvider === "beatoven"
                                ? "Beatoven"
                                : "Mubert"}
                            </span>
                            <ChevronUp className="w-2.5 h-2.5" />
                          </div>
                        </DropdownMenuTrigger>
                        <DropdownMenuContent
                          side="top"
                          align="center"
                          sideOffset={6}
                          className="bg-[#2F2F2F] border-[#484848]"
                        >
                          <DropdownMenuItem
                            onClick={() => setMusicProvider("beatoven")}
                          >
                            <span>Beatoven</span>
                          </DropdownMenuItem>
                          <DropdownMenuItem
                            onClick={() => setMusicProvider("mubert")}
                          >
                            <span>Mubert</span>
                          </DropdownMenuItem>
                        </DropdownMenuContent>
                      </DropdownMenu>
                    )}

                    {/* AI Model Dropdown - only show in agent mode */}
                    {mode === "agent" && (
                      <DropdownMenu>
                        <DropdownMenuTrigger>
                          <div className="flex items-center gap-1 text-xs text-gray-400">
                            <WandSparkles className="w-3 h-3" />
                            <span>{aiModel}</span>
                            <ChevronUp className="w-2.5 h-2.5" />
                          </div>
                        </DropdownMenuTrigger>
                        <DropdownMenuContent
                          side="top"
                          align="center"
                          sideOffset={6}
                          className="bg-[#2F2F2F] border-[#484848]"
                        >
                          <DropdownMenuItem
                            onClick={() => setAiModel("gpt-4o-mini")}
                          >
                            <span>gpt-4o-mini</span>
                          </DropdownMenuItem>
                          <DropdownMenuItem
                            onClick={() => setAiModel("gemini-2.5-flash")}
                          >
                            <span>gemini-2.5-flash</span>
                          </DropdownMenuItem>
                          <DropdownMenuItem
                            onClick={() => setAiModel("command-a-03-2025")}
                          >
                            <span>command-a-03-2025</span>
                          </DropdownMenuItem>
                        </DropdownMenuContent>
                      </DropdownMenu>
                    )}
                  </div>

                  <Button
                    type="submit"
                    variant="ghost"
                    size="sm"
                    className="h-8 w-8 p-0 text-gray-400 hover:text-white"
                    disabled={
                      (mode === "agent" && (!agentInput.trim() || isLoading)) ||
                      (mode === "beat" &&
                        (!aiPrompt.trim() || isGeneratingTrack))
                    }
                    aria-label={
                      mode === "beat"
                        ? "Submit to beatmaker"
                        : "Submit to agent"
                    }
                    title={
                      mode === "beat"
                        ? "Submit to beatmaker"
                        : "Submit to agent"
                    }
                  >
                    {mode === "beat" ? (
                      <WandSparkles className="w-4 h-4" />
                    ) : (
                      <ArrowUp className="w-4 h-4" />
                    )}
                  </Button>
                </div>
              </div>
            </form>
          </div>
        </TabsContent>

        <TabsContent
          value="tracks"
          className="flex-1 m-0 flex flex-col min-h-0"
        >
          <TracksPanel
            refreshTrigger={tracksRefreshTrigger}
            onAddToEditor={onAddTrackToEditor}
          />
        </TabsContent>
      </Tabs>
    </div>
  );
}<|MERGE_RESOLUTION|>--- conflicted
+++ resolved
@@ -129,7 +129,9 @@
           blockId: string;
           speedFactor: number;
         };
-        console.log(`🏃 Speed adjusting block ${blockId} with factor ${speedFactor}`);
+        console.log(
+          `🏃 Speed adjusting block ${blockId} with factor ${speedFactor}`
+        );
 
         // Execute the speed adjustment
         handleSpeedAdjust(blockId, speedFactor, toolCall.toolCallId);
@@ -146,7 +148,6 @@
 
   const isLoading = status === "streaming" || status === "submitted";
 
-<<<<<<< HEAD
   // When beat generation finishes, automatically switch to catalog tab
   const prevIsGenerating = useRef<boolean>(false);
   useEffect(() => {
@@ -155,7 +156,6 @@
     }
     prevIsGenerating.current = !!isGeneratingTrack;
   }, [isGeneratingTrack, mode]);
-=======
   // Handle speed adjustment operation
   const handleSpeedAdjust = async (
     blockId: string,
@@ -163,7 +163,9 @@
     toolCallId: string
   ) => {
     try {
-      console.log(`🏃 Starting speed adjustment for block ${blockId} with factor ${speedFactor}`);
+      console.log(
+        `🏃 Starting speed adjustment for block ${blockId} with factor ${speedFactor}`
+      );
 
       // Call the speed adjustment callback
       if (onSpeedAdjust) {
@@ -189,7 +191,6 @@
       });
     }
   };
->>>>>>> 707c8e43
 
   // Debug logging for status changes
   useEffect(() => {
@@ -439,8 +440,9 @@
                               case "input-available":
                                 return (
                                   <div key={index} className="text-yellow-400">
-                                    🏃 Adjusting speed of block "{part.input.blockId}"
-                                    to {part.input.speedFactor}x speed...
+                                    🏃 Adjusting speed of block "
+                                    {part.input.blockId}" to{" "}
+                                    {part.input.speedFactor}x speed...
                                   </div>
                                 );
                               case "output-available":
